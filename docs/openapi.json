--- conflicted
+++ resolved
@@ -3,11 +3,7 @@
   "info": {
     "description": "Submit workflows to be run on REANA Cloud",
     "title": "REANA Server",
-<<<<<<< HEAD
     "version": "0.8.0a1"
-=======
-    "version": "0.7.3"
->>>>>>> 8c3feb7b
   },
   "parameters": {},
   "paths": {
